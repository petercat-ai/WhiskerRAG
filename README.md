# WhiskerRAG

[English](README.en-US.md) | 简体中文

[![License](https://img.shields.io/badge/license-MIT-blue.svg)](LICENSE)
[![Python](https://img.shields.io/badge/python-3.8+-blue.svg)](https://www.python.org/)
[![GitHub stars](https://img.shields.io/github/stars/petercat-ai/whiskerrag.svg)](https://github.com/petercat-ai/whiskerrag/stargazers)
[![GitHub issues](https://img.shields.io/github/issues/petercat-ai/whiskerrag.svg)](https://github.com/petercat-ai/whiskerrag/issues)

一个轻量级且灵活的 RAG (检索增强生成) 框架。

## 特性 ✨

- [**感知能力**] WhiskerRAG 是一个轻量级的 RAG 框架，通过高效的信息检索机制增强文本生成能力。

- [**灵活性**] WhiskerRAG 提供插件架构，支持向量数据库和文件嵌入系统的自定义，使用户能够根据特定需求定制 RAG 系统。

- [**多模态**] WhiskerRAG 正在开发多模态 RAG 系统。您可以通过我们的 petercat 服务体验最新功能。

- **即将推出**：
<<<<<<< HEAD
  - Web 界面集成
  - 增强的知识检索能力
  - 知识图谱功能

## 项目结构 📁

```
.
├── server/                 # FastAPI 服务端
│   ├── api/                # API 接口
│   ├── plugins/            # 插件模块
│   └── core/               # 项目核心方法
├── web/                    # WEB 前端（TODO）
├── docker/                 # Docker 镜像
=======
    - Web 界面集成
    - 增强的知识检索能力
    - 知识图谱功能

## 项目结构 📁

```
.
├── server/                 # FastAPI 服务端 
│   ├── api/                # API 接口  
│   ├── plugins/            # 插件模块
│   └── core/               # 项目核心方法  
├── web/                    # WEB 前端（TODO）
├── docker/                 # Docker 镜像  
>>>>>>> f85d3743
└── lambda_task_subscriber/ # 亚马逊异步处理任务云函数
```

## 部署 📦

WhiskerRAG 支持多种部署选项，包括本地部署和 AWS 云部署。

### 本地部署

本地部署需要 Docker 环境。使用以下命令：

```bash
docker login

<<<<<<< HEAD
  # 先构建镜像
docker-compose build --no-cache 
 # 后台启动服务
docker-compose up -d 
=======
# 构建所有镜像
docker-compose up --build -d
docker-compose up -e API_KEY=mysecretkey -e DEBUG=true -e DB_HOST=postgres
>>>>>>> f85d3743

# 启动所有服务
docker-compose start

# 停止所有服务
docker-compose stop

# 重启所有服务
docker-compose restart

<<<<<<< HEAD
# 启动后端数据服务
=======
# 启动特定服务
>>>>>>> f85d3743
docker-compose start postgres

# 停止特定服务
docker-compose stop postgres

# 删除所有服务
docker-compose down
```

环境变量在 `docker-compose.yml` 中预先配置。默认值适用于大多数情况。对于本地开发，请参考 `.env.example` 并创建包含自定义配置的 `.env` 文件。

### AWS Cloud 和 Supabase

为了通过云服务提供增强的系统稳定性，我们提供 AWS 和 Supabase 集成选项。
请确保已准备好 AWS 和 Supabase 环境。在 `.github/workflows/server-deploy.yml` 中配置环境变量：

```bash
TASK_ENGINE_CLASSNAME="AWSLambdaTaskEnginePlugin"
DB_ENGINE_CLASSNAME="SupaBasePlugin"
# 数据库
SUPABASE_URL=your-supabase-url
SUPABASE_SERVICE_KEY=your-supabase-service-key
# 表名
KNOWLEDGE_TABLE_NAME=knowledge
CHUNK_TABLE_NAME=chunk
TASK_TABLE_NAME=task
ACTION_TABLE_NAME=action
TENANT_TABLE_NAME=tenant
# LLM
OPENAI_API_KEY=your-openai-api-key
# AWS
SQS_QUEUE_URL=your-sqs-queue-url
```

## 高级用法 🚀

### 自定义数据层

考虑到私有部署中多样化的数据存储需求，WhiskerRAG 实现了插件机制，支持自定义数据存储解决方案。参考 `server/local-plugin` 中的实现来创建您自己的接口。

### 自定义 RAG 核心流程

WhiskerRAG 提供贡献点注册机制，允许自定义核心 RAG 流程，包括资源加载、嵌入、分段和检索策略。查看 `server/local-plugin-registry` 获取实现示例。

## 贡献 🤝

我们欢迎贡献！请随时提交 Pull Request。

## 许可证 📄

本项目采用 MIT 许可证 - 详见 [LICENSE](LICENSE) 文件。

⭐️ 如果您觉得这个项目有帮助，请考虑给它点个星！<|MERGE_RESOLUTION|>--- conflicted
+++ resolved
@@ -18,7 +18,6 @@
 - [**多模态**] WhiskerRAG 正在开发多模态 RAG 系统。您可以通过我们的 petercat 服务体验最新功能。
 
 - **即将推出**：
-<<<<<<< HEAD
   - Web 界面集成
   - 增强的知识检索能力
   - 知识图谱功能
@@ -33,22 +32,6 @@
 │   └── core/               # 项目核心方法
 ├── web/                    # WEB 前端（TODO）
 ├── docker/                 # Docker 镜像
-=======
-    - Web 界面集成
-    - 增强的知识检索能力
-    - 知识图谱功能
-
-## 项目结构 📁
-
-```
-.
-├── server/                 # FastAPI 服务端 
-│   ├── api/                # API 接口  
-│   ├── plugins/            # 插件模块
-│   └── core/               # 项目核心方法  
-├── web/                    # WEB 前端（TODO）
-├── docker/                 # Docker 镜像  
->>>>>>> f85d3743
 └── lambda_task_subscriber/ # 亚马逊异步处理任务云函数
 ```
 
@@ -63,16 +46,10 @@
 ```bash
 docker login
 
-<<<<<<< HEAD
   # 先构建镜像
 docker-compose build --no-cache 
  # 后台启动服务
 docker-compose up -d 
-=======
-# 构建所有镜像
-docker-compose up --build -d
-docker-compose up -e API_KEY=mysecretkey -e DEBUG=true -e DB_HOST=postgres
->>>>>>> f85d3743
 
 # 启动所有服务
 docker-compose start
@@ -83,11 +60,7 @@
 # 重启所有服务
 docker-compose restart
 
-<<<<<<< HEAD
-# 启动后端数据服务
-=======
 # 启动特定服务
->>>>>>> f85d3743
 docker-compose start postgres
 
 # 停止特定服务
